from __future__ import annotations
import hashlib
from typing import TYPE_CHECKING, List, Literal
from beanie import Document, Insert, Link, Replace, before_event
from bson import ObjectId
from pydantic import BaseModel, Field
from app.models.logs import LogMixin

if TYPE_CHECKING:
    from app.models.articles import Source


subtype_behavior = """
        - Illegal Fishing: 'Exceeding catch quotas', 'Keeping undersized fish', 'Catching unauthorized or prohibited species', 'Prohibited fishing gear', 'Fishing in closed areas or closed seasons'
        - Illegal Fishing Associated Activities: 'Invalid permit','Obscuring vessel identity', 'Unauthorized transhipment', 'falsifying documents, excepting fish/transshipment license', 'Objstructing inspectors', 'illegal bycatch practices'
        - Unreported Catch: 'Un/underreported catch weight', 'Un/underreported discards/bycatch', 'Misreported catch species', 'Misreported location', 'Misreported gear'
        - Unreported Catch Associated Activities: 'Unreported transshipment activities'
        - Unregulated Actors: 'Stateless vessel', 'Fishing under flag not party to RFMO' 
        - Unregulated Areas or Stocks: 'Operating for stock or in places to avoid international regulation'
        - Seafood Fraud of Mislabeling: 'Species', 'Production information', 'Processing information'
        - Forced Labor or Labor Abuse: 'Wage/Pay', 'Excessive overtime', 'Restriction of movement', 'Abusive living conditions', 'Abusive working conditions', 'Violence', 'Intimidation', 'ID Rentention', 'Deception', 'Isolation', 'Abuse of Vulnerability'
        - Circumventing Prohibitions or Sanctions: 'Sanctions', 'Prohibitions'
        - Illegal Aquacultural Practices: 'Unapproved/non-native species', 'Illegal sourcing', 'Unlicensed/Unauthorized farm', 'Stolen Products'
        """


# Pydantic models
class Species(BaseModel):
    """Model to represent a single species involved in an incident."""

    speciesCommonName: str | None = Field(
        default=None,
        description="The common name of the species (e.g., 'Bluefin Tuna').",
    )
    scientificName: str | None = Field(
        default=None,
        description="The scientific name of the species (e.g., 'Thunnus thynnus').",
    )
    aggregateCommonName: str | None = Field(
        default=None,
        description="speciesCommonName:aggregateCommonName::hammerhead shark:shark, or north florida hoppers:shrimp",
    )
    ASFISCode: str | None = Field(
        default=None, description="ASFIS 3-Aplha code of the species, if available."
    )
    productType: str | None = Field(
        default=None,
        description="Form of the product (e.g., 'Fins', 'Fillets', 'Whole'), if available.",
    )
    liveWeight: str | None = Field(
        default=None,
        description="Weight of the species when alive, if specified (e.g., '100 kg'), if available.",
    )


class CrewMember(BaseModel):
    """Model to represent a crew member involved in an incident."""

    name: str = Field(..., description="Name of the crew member.")
    nationality: str | None = Field(
        default=None, description="Nationality of the crew member, if available."
    )
    role: str | None = Field(
        default=None,
        description="Role of the crew member on the vessel (e.g., 'Captain', 'Deckhand').",
    )
    age: int | None = Field(
        default=None, description="Age of the crew member, if available."
    )
    tripStartDate: str | None = Field(
        default=None,
        description="Start date of the trip the crew member was involved in, if available.",
    )
    tripEndDate: str | None = Field(
        default=None,
        description="End date of the trip the crew member was involved in, if available.",
    )


class IUUClassification(BaseModel):
    IUUType: Literal[
        "Illegal Fishing",
        "Illegal Fishing Associated Activities",
        "Unreported Catch",
        "Unreported Catch Associated Activities",
        "Unregulated Actors",
        "Unregulated Areas or Stocks",
        "Seafood Fraud or Mislabeling",
        "Forced Labor or Labor Abuse",
        "Circumventing Prohibitions or Sanctions",
        "Illegal Aquacultural Practices",
        "Other",
    ] = Field(
        ...,
        description=f"Select the IUU type that best applies, see below for list of behaviors and related iuu type: {subtype_behavior}",
    )

    IUUSubType: List[str] | None = Field(
        default=None,
        description=f"The select subtypes associatedin article under given IUUType: {subtype_behavior}",
    )

    IUUTypeReason: str = Field(
        ...,
        description="Reason for the IUU incident, e.g., overfishing, habitat destruction, if other please specify what the IUU type should be and why.",
    )


class EventData(BaseModel):
    """Structured information about the primary event of an IUU incident. ie the event that triggered the article."""

    eventCategory: str = Field(
        ...,
        description="Categorize the primary event (e.g., 'Seizure', 'Arrest', 'Investigation Initiated', 'Fine Issued').",
    )
    eventDate: str | None = Field(
        default=None, description="Date of the primary event (e.g., '2023-10-01')."
    )
    eventLocation: str = Field(
        ...,
        description="Where did the primary event occur? (e.g., 'Pacific Ocean', 'Port of XYZ').",
    )
    resolution: str = Field(
        ...,
        description="What was the outcome or resolution, if mentioned? (e.g., 'Vessel Detained', 'Crew Fined $10,000', 'Charges Dropped').",
    )


class CatchSourceData(BaseModel):
    """The structured information extracted from an article about catch and source of an incident."""

    # Who
    vesselName: str | None = Field(
        default=None, description="Name of the vessel involved"
    )
    vesselUniqueID: str | None = Field(
        default=None, description="ID of the vessel involved"
    )
    vesselFlag: str | None = Field(
        default=None, description="Flag state of the vessel involved"
    )
    internationalRadioCallSign: str | None = Field(
        default=None, description="Call Sign of the vessel involved, if available"
    )
    rmfoVesselNumber: str | None = Field(
        default=None,
        description="Regional Fisheries Management Organization (RFMO) vessel number, if available",
    )
    satelitteVesselTrackingAuthority: str | None = Field(
        default=None,
        description="Authority responsible for satellite tracking of the vessel, if available",
    )
    publicVesselRegistryLink: str | None = Field(
        default=None, description="Link to the public vessel registry, if available"
    )
    vesselCaptain: str | None = Field(
        default=None, description="Name of the vessel captain, if available"
    )
    vesselOwner: str | None = Field(
        default=None, description="Name of the vessel owner, if available"
    )
    beneficialOwner: str | None = Field(
        default=None,
        description="Name of the beneficial owner of the vessel, if available",
    )
    recruitmentAgency: str | None = Field(
        default=None, description="Recruitment agency for the crew, if available"
    )
    recruitmentChannel: str | None = Field(
        default=None,
        description="Channel through which the crew was recruited, if available",
    )
    tradeUnionWorkersOrganization: str | None = Field(
        default=None, description="Trade union or workers' organization, if available"
    )
    migrantWorkers: bool | None = Field(
        default=None,
        description="Whether migrant workers were involved in the incident, if available",
    )
    migrantWorkersDetails: str | None = Field(
        default=None, description="% of crew migrant workers make up, if available"
    )

    genderOfWorkers: str | None = Field(
        default=None, description="gender make up of crew involved, if available"
    )
    crewList: List[CrewMember] | None = Field(
        default=None,
        description="List of crew members involved in the incident, if available",
    )
    fisheryImporvementProject: str | None = Field(
        default=None,
        description="Fishery improvement project associated with the incident, if available",
    )
    # When
    catchDate: str | None = Field(
        default=None, description="Date of the catch, if available"
    )
    vesselTripDates: str | None = Field(
        default=None, description="Dates of the vessel trip, if available"
    )
    timeAtSea: str | None = Field(
        default=None, description="Time spent at sea during the incident, if available"
    )
    # Where
    catchArea: str | None = Field(
        default=None,
        description="Country of Harvest, or EEZ where the catch was made or High seas0, if available",
    )
    authoristionToFish: str | None = Field(
        default=None,
        description="Unique number associated with a regulatory document, from the relevant authority, granting permission for wild-capture of seafood by a fisher or fishing vessel, if available",
    )
    validLicense: bool | None = Field(
        default=None,
        description="Whether the vessel had a valid fishing license, if available",
    )
    licensedDateRange: str | None = Field(
        default=None,
        description="Date range during which the vessel was licensed to fish, if available",
    )
    licensedFishingArea: str | None = Field(
        default=None, description="Licensed fishing area, if available"
    )
    coastalZoneEntryAndExit: str | None = Field(
        default=None,
        description="Coastal zone entry and exit information, if available",
    )
    availabilityOfCatchCoordinates: str | None = Field(
        default=None, description="Catch coordinates, if available"
    )
    AisVmsCoverageRate: str | None = Field(
        default=None, description="AIS/VMS tracking coverage rate, if available"
    )

    # How
    fishingMethod: str | None = Field(
        default=None, description="Method of fishing used in the incident, if available"
    )
    productionMethod: str | None = Field(
        default=None,
        description="Method of production used in the incident, if available",
    )
    harvestCertification: str | None = Field(
        default=None,
        description="Whether harvest certification was obtained, if available",
    )
    partyToUNFSA: bool | None = Field(
        default=None,
        description="Whether the vessel is a party to the United Nations Fish Stocks Agreement (UNFSA), if available",
    )
    cardedUnderEUIUURegulation: bool | None = Field(
        default=None,
        description="Whether the vessel is carded under the EU IUU Regulation, if available",
    )
    inNOAABinannualReport: bool | None = Field(
        default=None,
        description="Whether the vessel is in the NOAA annual report, if available",
    )
    hasHumanWelfarePolicy: bool | None = Field(
        default=None,
        description="Whether the vessel has a human welfare policy, if available",
    )
    humanWelfareStandards: str | None = Field(
        default=None,
        description="Human welfare standards followed by the vessel, if available",
    )
    hasGrievanceMechanism: bool | None = Field(
        default=None,
        description="Whether a grievance mechanism is in place, if available",
    )
    grievanceMechanism: str | None = Field(
        default=None, description="Grievance mechanism in place, if available"
    )
    safetyInspection: bool | None = Field(
        default=None,
        description="Whether a safety inspection was conducted, if available",
    )
    thirdPartyInspection: bool | None = Field(
        default=None,
        description="Whether third-party inspection was conducted, if available",
    )
    inspectionDetails: str | None = Field(
        default=None, description="Details on the inspection, if available"
    )
    healthSafetyRecords: str | None = Field(
        default=None, description="Health and safety records, if available"
    )
    workContracts: bool | None = Field(
        default=None, description="Whether work contracts were provided, if available"
    )
    hasWifi: bool | None = Field(
        default=None, description="Whether the vessel has Wi-Fi access, if available"
    )


class AquacultureData(BaseModel):
    """Model to represent aquaculture data in an IUU incident."""

    farmName: str | None = Field(
        default=None, description="Name of the aquaculture farm, if available"
    )
    farmUniqueID: str | None = Field(
        default=None, description="Unique ID of the aquaculture farm, if available"
    )
    farmLocation: str | None = Field(
        default=None, description="Location of the aquaculture farm, if available"
    )
    fingerlingHarvestDate: str | None = Field(
        default=None,
        description="Date on which fingerlngs were transferred to the grow out farm/pond, if available",
    )
    harvestDate: str | None = Field(
        default=None, description="Date the seafood was harvested, if available"
    )
    farmCounry: str | None = Field(
        default=None, description="Country farm resides in, if available"
    )
    proteinSource: str | None = Field(
        default=None,
        description="Source(s) of protein in formulation of feed used (e.g. soy, insects, wild caught fish byproduct, other, etc), if available",
    )
    farmingMethod: str | None = Field(
        default=None, description="Method of farming, if available."
    )
    stockingQuantity: str | None = Field(
        default=None,
        description="Verifiable number of animals stocked in the production unit, if available.",
    )


class TransshipmentData(BaseModel):
    """Model to represent transshipment data in an IUU incident."""

    vesselName: str | None = Field(
        default=None, description="Name of the transshipment vessel, if available"
    )
    vesselUniqueID: str | None = Field(
        default=None, description="Unique ID of the transshipment vessel, if available"
    )
    vesselFlag: str | None = Field(
        default=None, description="Flag state of the transshipment vessel, if available"
    )
    vesselRegistration: str | None = Field(
        default=None,
        description="Registration of the transshipment vessel, if available",
    )
    transshipmentDeclaration: bool | None = Field(
        default=None,
        description="Whether a transshipment declaration was made, if available",
    )
    transshipmentAuthorization: bool | None = Field(
        default=None, description="Whether transshipment was authorized, if available"
    )
    IMONumber: str | None = Field(
        default=None,
        description="International Maritime Organization (IMO) number of the transshipment vessel, if available",
    )
    vesselMasterInformation: str | None = Field(
        default=None, description="Information about the vessel master, if available"
    )
    datesOfTransshipment: str | None = Field(
        default=None, description="Dates of transshipment, if available"
    )
    locationOfTransshipment: str | None = Field(
        default=None, description="Location of transshipment, if available"
    )


class AggregationData(BaseModel):
    """Model to represent aggregation data in an IUU incident."""

    aggregatorName: str | None = Field(
        default=None,
        description="Name of the aggregator involved in the incident, if available",
    )
    aggregatorID: str | None = Field(
        default=None,
        description="ID of the aggregator involved in the incident, if available",
    )
    aggregatorLicense: str | None = Field(
        default=None, description="License of aggregator if available"
    )


class LandingData(BaseModel):
    """Model to represent landing data in an IUU incident."""

    authorization: str | None = Field(
        default=None, description="Authorization for landing, if available"
    )
    portEntryRequest: str | None = Field(
        default=None, description="Port entry request, if available"
    )
    datesOfLanding: str | None = Field(
        default=None, description="Dates of landing, if available"
    )
    portOfLanding: str | None = Field(
        default=None, description="Port of landing, if available"
    )
    partyToPMSA: bool | None = Field(
        default=None,
        description="Whether the vessel is a party to the Port State Measures Agreement (PMSA), if available",
    )


class ProductData(BaseModel):
    """Model to represent products in an IUU incident."""

    productType: str | None = Field(
        default=None, description="Type of product processed, if available"
    )
    species: List[Species] | None = Field(
        default=None,
        description="List of species involved in the product, if available",
    )
    HSCode: str | None = Field(
        default=None,
        description="Harmonized System (HS) code of the product, if available",
    )
    SKU: str | None = Field(
        default=None,
        description="Stock Keeping Unit (SKU) of the product, if available",
    )
    processedWeight: str | None = Field(
        default=None, description="Weight of the processed product, if available"
    )
    processingLocation: str | None = Field(
        default=None, description="Location(s) of processing, if available"
    )
    additivesUsed: str | None = Field(
        default=None, description="Additives used in processing, if available"
    )
    source: str | None = Field(
        default=None,
        description="Manufacturer or previous owners unique operator id, if available",
    )
    destination: str | None = Field(
        default=None, description="Destination of the product, if available"
    )
    receptionDate: str | None = Field(
        default=None, description="Date of reception of the product, if available"
    )


class TradeData(BaseModel):
    """Model to represent trade data in an IUU incident."""

    exporterInformation: str | None = Field(
        default=None, description="Information about the exporter, if available"
    )
    importerInformation: str | None = Field(
        default=None, description="Information about the importer, if available"
    )


class DistributionData(BaseModel):
    """Model to represent distribution data in an IUU incident."""

    firstBuyer: str | None = Field(
        default=None, description="Name of the first buyer, if available"
    )
    transportVehicleID: str | None = Field(
        default=None,
        description="ID of the transport vehicle used for distribution, if available",
    )
    productionDate: str | None = Field(
        default=None, description="Date of production, if available"
    )
    expiryDate: str | None = Field(
        default=None, description="Expiry date of the product, if available"
    )
    movementDate: str | None = Field(
        default=None, description="Date of movement of the product, if available"
    )


class ExtractedIncidentData(BaseModel):
    """Model to represent the structured information extracted from an article about an IUU incident."""

    catchSourceInformation: CatchSourceData | None = Field(
        default=None,
        description="Structured information about the  catch involved in the incident.",
    )
    aquacultureInformation: AquacultureData | None = Field(
        default=None,
        description="Information on farmed fishery involved in incident, if available",
    )
    transshipmentInformation: TransshipmentData | None = Field(
        default=None,
        description="Structured information about transshipment involved in the incident, if available.",
    )
    aggregationInformation: AggregationData | None = Field(
        default=None,
        description="Structured information about aggregation involved in the incident, if available.",
    )
    landingInformation: LandingData | None = Field(
        default=None,
        description="Structured information about landing involved in the incident, if available.",
    )
    tradeInformation: TradeData | None = Field(
        default=None,
        description="Structured information about trade involved in the incident, if available.",
    )
    distributionInformation: DistributionData | None = Field(
        default=None,
        description="Structured information about distribution involved in the incident, if available.",
    )
    eventData: EventData | None = Field(
        default=None,
        description="Structured information about the primary event of the incident, if available.",
    )

    speciesInvolved: List[Species] = Field(
        description="List of species involved in the incident"
    )
    productsInvolved: List[ProductData] = Field(
        description="List of products involved in the incident"
    )

    chainOfCustody: str | None = Field(
        default=None, description="Chain of custody information, if available"
    )
    sanitaryLicenseID: str | None = Field(
        default=None, description="Sanitary license ID, if available"
    )

    description: str = Field(description="Short summary of the incident")


class IncidentClassification(BaseModel):
    """Model to represent the classification of an IUU incident."""

    iuuClassifications: List[IUUClassification] = Field(
        ...,
        description="A list of all applicable IUU classifications for the incident.",
    )


class IndustryOverviewExtract(BaseModel):
    """Model to represent the extraction of information from an industry overview article."""

    species: List[Species] = Field(
        ..., description="List of species mentioned in the overview."
    )
    countries: List[str] = Field(
        ..., description="List of countries mentioned in the overview."
    )
    companies: List[str] = Field(
        ..., description="List of companies mentioned in the overview."
    )
    incidents: List[ExtractedIncidentData] = Field(
        ..., description="List of incidents mentioned in the overview."
    )

    summary: str = Field(description="Summary of the industry overview article.")


class IndustryOverview(Document):
    """Model to represent an industry overview article."""

    source: Link["Source"] | None = None
    extracted_information: IndustryOverviewExtract

    class Settings:
        name = "industry_overviews"

    async def delete(self):
        """Override delete method to handle source removal"""
        try:
            if self.source:
                self.source.overviews = None

            self.source = None

            # Call the parent delete method
            await super().delete()
        except Exception as e:
            raise Exception(f"Failed to delete industry report: {e}")


class IncidentReport(Document):
    """Model to represent an incident report."""

    incident_fingerprint: str | None = Field(
        default=None, description="Unique fingerprint for the incident report"
    )

    sources: List[Link["Source"]] = Field(default_factory=list)
    primary_source: Link["Source"] | None = Field(
        default=None, description="Primary source of the incident report"
    )

    extracted_information: ExtractedIncidentData
    incident_classification: IncidentClassification

<<<<<<< HEAD
    status: Literal["Extracted", "Entered", "Modified"] = Field(
        default="Extracted",
    )
    verified: bool = Field(
        default=False,
        description="Whether the incident information has been verified by a human",
=======
    verified: bool = Field(default=False)
    status: Literal["extracted", "user_input", "modified"] = Field(
        default="extracted",
        description="Status of the report. extracted means the fields were automatically extracted from source. User_input means the report was created by a user. Modified means the report was modified by a user after its creation.",
>>>>>>> c81330fc
    )

    class Settings:
        name = "incidents"

    @before_event([Insert, Replace])
    def generate_fingerprint(self):
        """Generate incident fingerprint before saving"""

        if not self.incident_fingerprint:
            eventData = self.extracted_information.eventData
            catchSourceInfo = self.extracted_information.catchSourceInformation

            location = (
                eventData.eventLocation
                if eventData and eventData.eventLocation
                else "default_location"
            )
            date = (
                eventData.eventDate
                if eventData and eventData.eventDate
                else "default_date"
            )
            name = (
                catchSourceInfo.vesselName
                if catchSourceInfo and catchSourceInfo.vesselName
                else "default_vessel"
            )

            fingerprint_data = f"{name}_" f"{date}_" f"{location}"
            self.incident_fingerprint = hashlib.sha256(
                fingerprint_data.encode()
            ).hexdigest()

    async def add_source(self, source: "Source", is_primary: bool = False):
        """Helper method to add a source and maintain bidirectional relationship"""
        try:
            if self.sources is None:
                self.sources = []
            source_ids = [s.id for s in self.sources if hasattr(s, "id")]
            if source.id not in source_ids:
                self.sources.append(source)

            if is_primary:
                self.primary_source = source

            await self.save()

            incident_ids = [i.id for i in source.incidents if hasattr(i, "id")]
            if self.id not in incident_ids:
                source.incidents.append(self)
                await source.save()

        except Exception as e:
            raise Exception(f"Failed to add source to incident: {e}")

    async def remove_source(self, source: "Source"):
        """Helper method to remove a source and maintain bidirectional relationship"""
        try:
            self.sources = [s for s in self.sources if s.id != source.id]

            if self.primary_source and self.primary_source.id == source.id:
                self.primary_source = self.sources[0] if self.sources else None

            if source.incidents:
                source.incidents = [i for i in source.incidents if i.id != self.id]
                await source.save()

            await self.save()
        except Exception as e:
            raise Exception(f"Failed to remove source from incident: {e}")

    async def delete(self):
        """Override delete method to handle source removal"""
        try:
            for source in self.sources:
                self.remove_source(source)

            self.sources = []
            self.primary_source = None
            await super().delete()
        except Exception as e:
            raise Exception(f"Failed to delete incident report: {e}")

    @classmethod
    async def find_potential_duplicates(
        cls, incident_data: "ExtractedIncidentData", threshold: float = 0.8
    ):
        # Could use vessel name, location proximity, date proximity, etc.
        # TODO
        """Find potential duplicate incidents based on similarity"""
        vessel_name = getattr(incident_data.catchSourceInformation, "vesselName", None)
        if vessel_name:
            return await cls.find(
                cls.extracted_information.catchSourceInformation.vesselName
                == vessel_name
            ).to_list()
        return []<|MERGE_RESOLUTION|>--- conflicted
+++ resolved
@@ -594,19 +594,13 @@
     extracted_information: ExtractedIncidentData
     incident_classification: IncidentClassification
 
-<<<<<<< HEAD
-    status: Literal["Extracted", "Entered", "Modified"] = Field(
-        default="Extracted",
-    )
     verified: bool = Field(
         default=False,
         description="Whether the incident information has been verified by a human",
-=======
-    verified: bool = Field(default=False)
+    )
     status: Literal["extracted", "user_input", "modified"] = Field(
         default="extracted",
         description="Status of the report. extracted means the fields were automatically extracted from source. User_input means the report was created by a user. Modified means the report was modified by a user after its creation.",
->>>>>>> c81330fc
     )
 
     class Settings:
