--- conflicted
+++ resolved
@@ -40,13 +40,9 @@
         "Unrelated to IUU Fishing",
     ] = Field(
         ...,
-<<<<<<< HEAD
         description="Select the type of article: if unrelated to Illegal, unregulated or unreported fishing, 'Unrelated to IUU Fishing', "
         "else if referring to a specific or multiple specific incidents of illegal fishing select 'Single Incident' or 'Multiple Incidents', "
         "otherwise if discussing illegal fishing but not referring to a specific case 'Industry Overview'",
-=======
-        description="Type of article: Single Incident of IUU fishing, Discussing Multiple Incidents of IUU fishing, a General Overview of the state of illegal fishing but not related to an explicit incident, or completely unrelated to Illegal fishing.",
->>>>>>> 6dd654be
     )
     confidence: float = Field(
         ..., description="Confidence score for the classification, between 0 and 1."
